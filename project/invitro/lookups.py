--- conflicted
+++ resolved
@@ -4,6 +4,7 @@
 from utils.lookups import RelatedDistinctStringLookup, RelatedLookup
 
 
+# Chemical
 class IVChemicalNameLookup(RelatedDistinctStringLookup):
     model = models.IVChemical
     distinct_field = 'name'
@@ -16,7 +17,6 @@
     related_filter = 'study__assessment_id'
 
 
-<<<<<<< HEAD
 class IVChemicalSourceLookup(RelatedDistinctStringLookup):
     model = models.IVChemical
     distinct_field = 'source'
@@ -26,6 +26,13 @@
 class IVChemicalPurityLookup(RelatedDistinctStringLookup):
     model = models.IVChemical
     distinct_field = 'purity'
+    related_filter = 'study__assessment_id'
+
+
+# CellType
+class IVCellTypeNameLookup(RelatedDistinctStringLookup):
+    model = models.IVCellType
+    distinct_field = 'cell_type'
     related_filter = 'study__assessment_id'
 
 
@@ -59,6 +66,7 @@
     related_filter = 'study__assessment_id'
 
 
+# Experiment
 class IVExperimentTransfectionLookup(RelatedDistinctStringLookup):
     model = models.IVExperiment
     distinct_field = 'transfection'
@@ -83,8 +91,7 @@
     related_filter = 'study__assessment_id'
 
 
-=======
->>>>>>> 5fe4cd37
+# Endpoint
 class IVEndpointEffectLookup(RelatedDistinctStringLookup):
     model = models.IVEndpoint
     distinct_field = 'effect'
@@ -114,36 +121,27 @@
             .distinct('name')
 
 
-class IVCellTypeNameLookup(RelatedDistinctStringLookup):
-    model = models.IVCellType
-    distinct_field = 'cell_type'
-    related_filter = 'study__assessment_id'
-
-
-class IVCellTypeTissueLookup(RelatedDistinctStringLookup):
-    model = models.IVCellType
-    distinct_field = 'tissue'
-    related_filter = 'study__assessment_id'
-
-
+# Chemical
 registry.register(IVChemicalNameLookup)
 registry.register(IVChemicalCASLookup)
-<<<<<<< HEAD
 registry.register(IVChemicalSourceLookup)
 registry.register(IVChemicalPurityLookup)
+
+# CellType
+registry.register(IVCellTypeNameLookup)
 registry.register(IVCellTypeSpeciesLookup)
 registry.register(IVCellTypeStrainLookup)
 registry.register(IVCellTypeCellTypeLookup)
 registry.register(IVCellTypeTissueLookup)
 registry.register(IVCellTypeSourceLookup)
+
+# Experiment
 registry.register(IVExperimentTransfectionLookup)
 registry.register(IVExperimentPositiveControlLookup)
 registry.register(IVExperimentNegativeControlLookup)
 registry.register(IVExperimentVehicleControlLookup)
-=======
-registry.register(IVCellTypeNameLookup)
-registry.register(IVCellTypeTissueLookup)
->>>>>>> 5fe4cd37
+
+# Endpoint
 registry.register(IVEndpointEffectLookup)
 registry.register(IVEndpointAssayTypeLookup)
 registry.register(IVEndpointResponseUnitsLookup)
