--- conflicted
+++ resolved
@@ -12,6 +12,7 @@
         this.state = {flex: 'flexRow'};
         this.toggleWidth = 650;
         this.checkFlex = this.checkFlex.bind(this);
+        this.copyNotes = this.copyNotes.bind(this);
     }
 
     componentDidMount() {
@@ -38,12 +39,8 @@
     }
 
     render(){
-<<<<<<< HEAD
-        let { score } = this.props,
-            copyTextButton = this.props.copyNotes ? <button className="btn btn-secondary copy-notes" onClick={this.copyNotes.bind(this)}>Copy Notes</button> : null;
-=======
-        let { score, config } = this.props;
->>>>>>> 57ddf786
+        let { score, config } = this.props,
+            copyTextButton = this.props.copyNotes ? <button className="btn btn-secondary copy-notes" onClick={this.copyNotes}>Copy Notes</button> : null;
         return (
             <div className={`score-display ${this.state.flex}-container`} ref='display'>
                 <div className='flex-1'>
@@ -54,19 +51,12 @@
                               description={score.score_description}
                     />
                 </div>
-<<<<<<< HEAD
-                <hr/>
                 <div className='flex-3 score-notes'>
                     <div dangerouslySetInnerHTML={{
                         __html: score.notes,
                     }} />
                     {copyTextButton}
                 </div>
-=======
-                <div className='flex-3' dangerouslySetInnerHTML={{
-                    __html: score.notes,
-                }}></div>
->>>>>>> 57ddf786
             </div>
         );
     }
