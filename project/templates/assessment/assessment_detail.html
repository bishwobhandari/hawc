{% extends 'portal.html' %}

{% block title %}
  {% include "hawc/siteTitle.html" with crumbs=object.get_crumbs crud=crud %}
{% endblock title %}

{% block breadcrumbs %}
  {% include "hawc/breadcrumbs.html" with crumbs=object.get_crumbs crud=crud %}
{% endblock %}

{% block content %}
  <h1>{{object}}
    {% if crud == "Read" %}
      <div class="btn-group pull-right">
        <a class="btn btn-primary dropdown-toggle" data-toggle="dropdown">Actions
          <span class="caret"></span>
        </a>
        <ul class="dropdown-menu">

          <!-- assessment editing -->
          {% if obj_perms.edit_assessment %}
            <li class="disabled"><a tabindex="-1" href="#">Assessment Editing</a></li>
            <li><a href="{% url 'assessment:update' object.pk %}">Update assessment</a></li>
            <li><a href="{% url 'assessment:modules_update' object.pk %}">Update enabled modules</a></li>
            <li><a href="{% url 'assessment:delete' object.pk %}">Delete assessment</a></li>
            <li><a href="{% url 'assessment:versions' object.pk %}">View prior versions</a></li>
            <li><a href="{% url 'assessment:attachment_create' object.pk %}">Add an attachment</a></li>
            <li class="divider"></li>
          {% endif %}

          <!-- staff -->
          {% if user.is_staff %}
            <li class="disabled"><a tabindex="-1" href="#">Staff settings</a></li>
            <li><a href="{% url 'assessment:email_managers' object.pk %}">Email managers</a></li>
            <li class="divider"></li>
          {% endif %}

          <!-- application settings -->
          <li class="disabled"><a tabindex="-1" href="#">Application settings</a></li>
          {% if assessment.enable_risk_of_bias %}
          <li><a href="{% url 'riskofbias:arob_detail' pk=object.pk %}">Risk of bias settings</a></li>
          {% endif %}

          {% if assessment.enable_bmd %}
          <li><a href="{% url 'bmd:assess_settings_detail' pk=object.pk %}">Benchmark dose settings</a></li>
          {% endif %}

          {% if debug %}
          <li><a href="{% url 'assessment:template_list' object.pk %}">Word report templates</a></li>
          {% endif %}

          <!-- data cleanup -->
          {% if assessment.enable_data_extraction or assessment.enable_risk_of_bias and obj_perms.edit %}
          <li class="divider"></li>
          <li class="disabled"><a tabindex="-1" href="#">Data cleanup views</a></li>
<<<<<<< HEAD
              {% if assessment.enable_data_extraction %}
              <li><a href="{% url 'assessment:clean_extracted_data' object.pk %}">Clean extracted data</a></li>
              {% endif%}
              {% if assessment.enable_risk_of_bias %}
              <li><a href="{% url 'assessment:clean_study_metrics' pk=object.pk %}">Clean Risk of bias Metrics</a></li>
              {% endif %}
=======
          <li><a href="{% url 'assessment:clean_extracted_data' object.pk %}">Clean extracted data</a></li>
          <li><a href="{% url 'invitro:endpointcategory_update' object.pk %}">Update IV endpoint categories</a></li>
>>>>>>> bb33b1af
          {% endif %}

        </ul>
      </div>
    {% endif %}
  </h1>

  <table id="assessment_table" class="table table-condensed table-striped">
    <colgroup>
      <col style="width: 30%;">
      <col style="width: 70%;">
    </colgroup>
    <tbody>

      <tr>
        <th>Assessment name</th>
        <td>{{object.name}}</td>
      </tr>

      {% if object.cas %}
        <tr>
          <th>CAS number</th>
          <td>{{object.cas}}</td>
        </tr>
      {% endif %}

      <tr>
        <th>Year</th>
        <td>{{object.year}}</td>
      </tr>

      <tr>
        <th>Version</th>
        <td>{{object.version}}</td>
      </tr>

      {% if object.assessment_objective %}
      <tr>
        <th>Assessment objective</th>
        <td>{{object.assessment_objective|safe}}</td>
      </tr>
      {% endif %}

      {% if obj_perms.edit %}
        <tr>
          <th>Project manager(s)</th>
          <td>
            <ul>
              {% for m in object.project_manager.all %}
                <li> {{ m.get_full_name }}</li>
              {% endfor %}
            </ul>
          </td>
        </tr>
        <tr>
          <th>Team member(s)</th>
          <td>
            <ul>
              {% for m in object.team_members.all %}
                <li> {{ m.get_full_name }}</li>
              {% endfor %}
            </ul>
          </td>
        </tr>
        <tr>
          <th>Reviewer(s)</th>
          <td>
            <ul>
              {% for m in object.reviewers.all %}
                <li> {{ m.get_full_name }}</li>
              {% endfor %}
            </ul>
          </td>
        </tr>
      {% endif %}

      <tr>
        <th>Editable</th>
        <td>{{object.editable}}</td>
      </tr>

      <tr>
        <th>Public</th>
        <td>{{object.public}}</td>
      </tr>

      {% if object.public %}
      <tr>
        <th>Hidden on public page?</th>
        <td>{{object.hide_from_public_page}}</td>
      </tr>
      {% endif %}

      {% if object.conflicts_of_interest %}
      <tr>
        <th>Conflicts of interest</th>
        <td>{{object.conflicts_of_interest|safe}}</td>
      </tr>
      {% endif %}

      {% if object.funding_source %}
      <tr>
        <th>Funding source</th>
        <td>{{object.funding_source|safe}}</td>
      </tr>
      {% endif %}
    </tbody>
  </table>

  {% if crud == "Read" %}
    {% include "assessment/_attachment_list.html" with object_list=attachments canEdit=obj_perms.edit_assessment %}
  {% endif %}

{% endblock content %}

{% block extrajs %}
  {% if crud == "Read" and object.cas %}
    <script type="text/javascript">
      $(document).on('ready', function(){
        var url = "{{object.cas_url}}",
            div = $('<div>').insertAfter($('#assessment_table'));
        HAWCUtils.renderChemicalProperties(url, div, true);
      });
    </script>
  {% endif %}

{% endblock extrajs %}<|MERGE_RESOLUTION|>--- conflicted
+++ resolved
@@ -53,17 +53,13 @@
           {% if assessment.enable_data_extraction or assessment.enable_risk_of_bias and obj_perms.edit %}
           <li class="divider"></li>
           <li class="disabled"><a tabindex="-1" href="#">Data cleanup views</a></li>
-<<<<<<< HEAD
               {% if assessment.enable_data_extraction %}
               <li><a href="{% url 'assessment:clean_extracted_data' object.pk %}">Clean extracted data</a></li>
+              <li><a href="{% url 'invitro:endpointcategory_update' object.pk %}">Update IV endpoint categories</a></li>
               {% endif%}
               {% if assessment.enable_risk_of_bias %}
               <li><a href="{% url 'assessment:clean_study_metrics' pk=object.pk %}">Clean Risk of bias Metrics</a></li>
               {% endif %}
-=======
-          <li><a href="{% url 'assessment:clean_extracted_data' object.pk %}">Clean extracted data</a></li>
-          <li><a href="{% url 'invitro:endpointcategory_update' object.pk %}">Update IV endpoint categories</a></li>
->>>>>>> bb33b1af
           {% endif %}
 
         </ul>
