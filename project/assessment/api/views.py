from rest_framework import permissions
from rest_framework import status
from rest_framework.exceptions import APIException
from rest_framework import viewsets
from rest_framework import filters

from assessment import models, serializers
from utils.api import DisabledPagination


class RequiresAssessmentID(APIException):
    status_code = status.HTTP_400_BAD_REQUEST
    default_detail = 'Please provide an `assessment_id` argument to your GET request.'


class AssessmentLevelPermissions(permissions.BasePermission):

    def has_object_permission(self, request, view, obj):
        view.assessment = obj.get_assessment()
        if request.method in permissions.SAFE_METHODS:
            return view.assessment.user_can_view_object(request.user)
        elif obj == view.assessment:
            return view.assessment.user_can_edit_assessment(request.user)
        else:
            return view.assessment.user_can_edit_object(request.user)

    def has_permission(self, request, view):
        if view.action == 'list':
            assessment_id = request.GET.get('assessment_id', None)
            if assessment_id is None:
                raise RequiresAssessmentID

            view.assessment = models.Assessment.objects.filter(id=assessment_id).first()
            if (view.assessment is None) or \
               (view.assessment and not view.assessment.user_can_view_object(request.user)):
                return False

        return True


class InAssessmentFilter(filters.BaseFilterBackend):
    """
    Filter objects which are in a particular assessment.

    Requires AssessmentLevelPermissions to set assessment
    """
    def filter_queryset(self, request, queryset, view):
        if view.action != 'list':
            return queryset

        filters = {view.assessment_filter_args: view.assessment.id}
        return queryset.filter(**filters)


class AssessmentViewset(viewsets.ReadOnlyModelViewSet):
    assessment_filter_args = ""
    permission_classes = (AssessmentLevelPermissions, )
    filter_backends = (InAssessmentFilter, )

    def get_queryset(self):
        return self.model.objects.all()


<<<<<<< HEAD
class AssessmentEditViewset(viewsets.ModelViewSet):
    assessment_filter_args = ""
    permission_classes = (AssessmentLevelPermissions, )
    parent_model = Assessment
=======
class DoseUnitsViewset(viewsets.ReadOnlyModelViewSet):
    model = models.DoseUnits
    serializer_class = serializers.DoseUnitsSerializer
    pagination_class = DisabledPagination
>>>>>>> c9321772

    def get_queryset(self):
        return self.model.objects.all()<|MERGE_RESOLUTION|>--- conflicted
+++ resolved
@@ -61,17 +61,19 @@
         return self.model.objects.all()
 
 
-<<<<<<< HEAD
 class AssessmentEditViewset(viewsets.ModelViewSet):
     assessment_filter_args = ""
     permission_classes = (AssessmentLevelPermissions, )
-    parent_model = Assessment
-=======
+    parent_model = models.Assessment
+
+    def get_queryset(self):
+        return self.model.objects.all()
+
+
 class DoseUnitsViewset(viewsets.ReadOnlyModelViewSet):
     model = models.DoseUnits
     serializer_class = serializers.DoseUnitsSerializer
     pagination_class = DisabledPagination
->>>>>>> c9321772
 
     def get_queryset(self):
         return self.model.objects.all()