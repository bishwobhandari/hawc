--- conflicted
+++ resolved
@@ -411,16 +411,11 @@
                         'animal_group__experiment',
                         'animal_group__experiment__study')
 
-<<<<<<< HEAD
     def get_context_data(self, **kwargs):
         context = super(EndpointRead, self).get_context_data(**kwargs)
         context['bmd_session'] = self.object.get_latest_bmd_session()
-        context['comment_object_type'] = "endpoint"
-        context['comment_object_id'] = self.object.pk
-        return context
-
-=======
->>>>>>> b67b8ac4
+        return context
+
 
 class EndpointDelete(BaseDelete):
     success_message = 'Endpoint deleted.'
