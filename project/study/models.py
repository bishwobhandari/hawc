import json
import logging
import os
import collections
import itertools

from django.db import models, transaction
from django.apps import apps
from django.core.exceptions import (ValidationError, ObjectDoesNotExist,
                                    MultipleObjectsReturned)
from django.core.serializers.json import DjangoJSONEncoder
from django.core.urlresolvers import reverse

from reversion import revisions as reversion

from assessment.models import Assessment
from assessment.serializers import AssessmentSerializer
from lit.models import Reference
from utils.helper import HAWCDjangoJSONEncoder, SerializerHelper, cleanHTML
from utils.models import get_crumbs


class Study(Reference):

    STUDY_TYPE_CHOICES = (
        (0, 'Animal Bioassay'),
        (1, 'Epidemiology'),
        (4, 'Epidemiology meta-analysis/pooled analysis'),
        (2, 'In vitro'),
        (3, 'Other'))

    COI_REPORTED_CHOICES = (
        (0, 'Authors report they have no COI'),
        (1, 'Authors disclosed COI'),
        (2, 'Unknown'),
        (3, 'Not reported'))

    study_type = models.PositiveSmallIntegerField(
        choices=STUDY_TYPE_CHOICES,
        help_text="Type of data captured in the selected study. "
                  "This determines which fields are required for data-extraction.")
    short_citation = models.CharField(
        max_length=256,
        help_text="How the study should be identified (i.e. Smith et al. (2012), etc.)")
    full_citation = models.TextField(
        help_text="Complete study citation, in desired format.")
    coi_reported = models.PositiveSmallIntegerField(
        choices=COI_REPORTED_CHOICES,
        default=0,
        verbose_name="COI reported",
        help_text='Was a conflict of interest reported by the study authors?')
    coi_details = models.TextField(
        blank=True,
        verbose_name="COI details",
        help_text="Details related to potential or disclosed conflict(s) of interest")
    funding_source = models.TextField(blank=True)
    study_identifier = models.CharField(
        max_length=128,
        blank=True,
        verbose_name="Internal study identifier",
        help_text="Reference descriptor for assessment-tracking purposes "
                  "(for example, \"{Author, year, #EndNoteNumber}\")")
    contact_author = models.BooleanField(
        default=False,
        help_text="Was the author contacted for clarification of methods or results?")
    ask_author = models.TextField(
        blank=True,
        verbose_name="Correspondence details",
        help_text="Details on correspondence between data-extractor and author, if needed.")
    published = models.BooleanField(
        default=False,
        help_text="If True, this study, risk-of-bias, and extraction details "
                  "may be visible to reviewers and/or the general public "
                  "(if assessment-permissions allow this level of visibility). "
                  "Team-members and project-management can view both "
                  "published and unpublished studies.")
    summary = models.TextField(
        blank=True,
        verbose_name="Summary and/or extraction comments",
        help_text="Study summary or details on data-extraction needs.")

    COPY_NAME = "studies"

    class Meta:
        verbose_name_plural = "Studies"
        ordering = ("short_citation", )

    @classmethod
    def save_new_from_reference(cls, reference, attrs):
        """
        Save a new Study object from an existing reference object and the
        required information; difficult because of OneToOne relationship.

        Reference:
        https://github.com/lsaffre/lino/blob/master/lino/utils/mti.py
        """
        parent_link_field = Study._meta.parents.get(reference.__class__, None)
        attrs[parent_link_field.name]=reference
        for field in reference._meta.fields:
            attrs[field.name] = getattr(reference, field.name)
        return Study.objects.create(**attrs)

    @classmethod
    @transaction.atomic
    def copy_across_assessments(cls, studies, assessment):
        # copy selected studies from one assessment to another.
        cw = collections.defaultdict(dict)

        for study in studies:
            cw[Assessment.COPY_NAME][study.assessment_id] = assessment.id
            logging.info("Copying {} to  {}".format(study, assessment))

            # get child-types before changing
            type_ = study.study_type
            if type_ == 0:  # bioassay
                children = list(study.experiments.all())
            elif type_ == 1:  # epi
                children = list(study.study_populations.all())
            elif type_ == 2:  # in-vitro
                children = list(itertools.chain(
                    study.ivchemicals.all(),
                    study.ivcelltypes.all(),
                    study.ivexperiments.all()))
            elif type_ == 3:  # other
                children = []
            elif type_ == 4:  # meta-analysis
                children = list(study.meta_protocols.all())

            # copy reference and identifiers
            # (except RIS which is assessment-specific)
            ref = study.reference_ptr
            idents = ref.identifiers.filter(database__in=[0, 1, 2])\
                        .values_list('id', flat=True)
            ref.id = None
            ref.assessment = assessment
            ref.save()
            ref.identifiers.add(*idents)

            # copy study
            old_id = study.id
            study.id = None
            study.reference_ptr = ref
            study.assessment = assessment
            study.save()
            cw[cls.COPY_NAME][old_id] = study.id

            for child in children:
                child.copy_across_assessments(cw)

    def clean(self):
        pk_exclusion = {}
        if self.pk:
            pk_exclusion['pk'] = self.pk
        if Study.objects.filter(assessment=self.assessment,
                   short_citation=self.short_citation).exclude(**pk_exclusion).count() > 0:
            raise ValidationError('Error- short-citation name must be unique for assessment.')

    def __unicode__(self):
        return self.short_citation

    def get_absolute_url(self):
        return reverse('study:detail', args=[str(self.pk)])

    def get_assessment(self):
        return self.assessment

    def get_json(self, json_encode=True):
        return SerializerHelper.get_serialized(self, json=json_encode)

    def get_attachments_json(self):
        d = []
        for attachment in self.attachments.all():
            d.append(attachment.get_dict())
        return json.dumps(d, cls=HAWCDjangoJSONEncoder)

    def get_prior_versions_json(self):
        """
        Return a JSON list of other prior versions of selected model
        """
        versions = reversion.get_for_object(self)
        versions_json = []
        for version in versions:
            fields = version.field_dict
            fields['changed_by'] = version.revision.user.get_full_name()
            fields['updated'] = version.revision.date_created
            fields.pop('assessment')
            versions_json.append(fields)
        return json.dumps(versions_json, cls=DjangoJSONEncoder)

    def get_bioassay_endpoints(self):
        """
        Return a queryset of related bioassay endpoints for selected study
        """
        Endpoint = apps.get_model('animal', 'Endpoint')
        Experiment = apps.get_model('animal', 'Experiment')
        AnimalGroup = apps.get_model('animal', 'AnimalGroup')

        if self.study_type != 0:  # not a bioassay study
            return Endpoint.objects.none()

        return Endpoint.objects.filter(
                    animal_group__in=AnimalGroup.objects.filter(
                    experiment__in=Experiment.objects.filter(study=self)))

    @classmethod
    def flat_complete_header_row(cls):
        return (
            'study-id',
            'study-url',
            'study-short_citation',
            'study-full_citation',
            'study-coi_reported',
            'study-coi_details',
            'study-funding_source',
            'study-study_type',
            'study-study_identifier',
            'study-contact_author',
            'study-ask_author',
            'study-summary',
            'study-published'
        )

    @classmethod
    def flat_complete_data_row(cls, ser):
        return (
            ser['id'],
            ser['url'],
            ser['short_citation'],
            ser['full_citation'],
            ser['coi_reported'],
            ser['coi_details'],
            ser['funding_source'],
            ser['study_type'],
            ser['study_identifier'],
            ser['contact_author'],
            ser['ask_author'],
            cleanHTML(ser['summary']),
            ser['published']
        )

    @classmethod
    def get_docx_template_context(cls, assessment, queryset):
        studies = [SerializerHelper.get_serialized(study, json=False) for study in queryset]
        return {
            "assessment": AssessmentSerializer().to_representation(assessment),
            "studies": studies
        }

    @classmethod
    def delete_caches(cls, ids):
        SerializerHelper.delete_caches(cls, ids)

    @classmethod
    def get_choices(cls, assessment_id):
        return cls.objects\
                  .filter(assessment_id=assessment_id)\
                  .values_list('id', 'short_citation')

    def get_crumbs(self):
        return get_crumbs(self, parent=self.assessment)

<<<<<<< HEAD
    @property
    def qualities(self):
        if self.get_active_riskofbiases().count() is 1:
            return self.get_active_riskofbiases().first().scores.all().prefetch_related('metric', 'metric__domain')
        else:
            return self.riskofbiases.filter(conflict_resolution=True, active=True).scores.all().prefetch_related('metric', 'metric__domain')

    def get_conflict_resolution(self):
        try:
            return self.riskofbiases.get(conflict_resolution=True, active=True)
        except ObjectDoesNotExist:
            return None
        except MultipleObjectsReturned:
            raise ValidationError('Study {} has multiple active risk of bias reviews '
                'marked as the conflict resolution. there should not be more '
                'than one active conflict resolution per study.'.format(self.short_citation))

    def get_active_riskofbiases(self, with_conflict=True):
        if with_conflict:
            return self.riskofbiases\
                       .filter(active=True)\
                       .order_by('conflict_resolution', 'last_updated')
        else:
            return self.riskofbiases\
                       .filter(active=True, conflict_resolution=False)\
                       .order_by('last_updated')

    def get_user_rob(self, user, conflict=False):
        return self.riskofbiases.filter(
            author=user,
            conflict_resolution=conflict)
=======
    @classmethod
    def rob_scores(cls, assessment_id):
        return Study.objects\
            .filter(assessment_id=assessment_id)\
            .annotate(models.Sum('qualities__score'))\
            .values('id', 'short_citation', 'qualities__score__sum')
>>>>>>> 653066a6


class Attachment(models.Model):
    study = models.ForeignKey(Study, related_name="attachments")
    attachment = models.FileField(upload_to="study-attachment")

    def __unicode__(self):
        return self.filename

    def get_absolute_url(self):
        return reverse('study:attachment_detail', args=[self.pk])

    def get_delete_url(self):
        return reverse('study:attachment_delete', args=[self.pk])

    @property
    def filename(self):
        return os.path.basename(self.attachment.name)

    def get_dict(self):
        return {"url": self.get_absolute_url(),
                "filename": self.filename,
                "url_delete": self.get_delete_url()}

    def get_assessment(self):
        return self.study.assessment

<<<<<<< HEAD
reversion.register(Study)
=======

class StudyQualityDomain(models.Model):
    assessment = models.ForeignKey('assessment.Assessment',
                                   related_name="sq_domains")
    name = models.CharField(max_length=128)
    description = models.TextField(default="")
    created = models.DateTimeField(auto_now_add=True)
    last_updated = models.DateTimeField(auto_now=True)

    class Meta:
        unique_together = ('assessment', 'name')
        ordering = ('pk', )

    def __unicode__(self):
        return self.name

    def get_assessment(self):
        return self.assessment

    @classmethod
    def build_default(cls, assessment):
        """
        Construct default risk of bias domains/metrics for an assessment.
        The risk-of-bias domains and metrics are those defined by NTP/OHAT
        protocols for risk-of-bias
        """
        fn = os.path.join(settings.PROJECT_PATH, 'study/fixtures/ohat_study_quality_defaults.json')
        with open(fn, 'r') as f:
            objects = json.loads(f.read(), object_pairs_hook=collections.OrderedDict)

        for domain in objects["domains"]:
            d = StudyQualityDomain(assessment=assessment,
                                   name=domain["name"],
                                   description=domain["description"])
            d.save()
            StudyQualityMetric.build_metrics_for_one_domain(d, domain["metrics"])


class StudyQualityMetric(models.Model):
    domain = models.ForeignKey(StudyQualityDomain,
                               related_name="metrics")
    metric = models.CharField(max_length=256)
    description = models.TextField(blank=True,
                                   help_text='HTML text describing scoring of this field.')
    required_animal = models.BooleanField(
        default=True,
        verbose_name="Required for bioassay?",
        help_text="Is this metric required for animal bioassay studies?")
    required_epi = models.BooleanField(
        default=True,
        verbose_name="Required for epidemiology?",
        help_text="Is this metric required for human epidemiological studies?")
    created = models.DateTimeField(auto_now_add=True)
    last_updated = models.DateTimeField(auto_now=True)

    class Meta:
        ordering = ('domain', 'id')

    def __unicode__(self):
        return self.metric

    def get_assessment(self):
        return self.domain.get_assessment()

    @classmethod
    def get_required_metrics(self, assessment, study):
        filters = {
            "domain__in": StudyQualityDomain.objects.filter(assessment=assessment),
        }
        if study.study_type == 0:
            filters["required_animal"] = True
        elif study.study_type in [1,4]:
            filters["required_epi"] = True
        return StudyQualityMetric.objects.filter(**filters)

    @classmethod
    def build_metrics_for_one_domain(cls, domain, metrics):
        """
        Build multiple risk-of-bias metrics given a domain django object and a
        list of python dictionaries for each metric.
        """
        objs = []
        for metric in metrics:
            obj = StudyQualityMetric(**metric)
            obj.domain = domain
            objs.append(obj)
        StudyQualityMetric.objects.bulk_create(objs)


class StudyQuality(models.Model):

    STUDY_QUALITY_SCORE_CHOICES = (
        (1, 'Definitely high risk of bias'),
        (2, 'Probably high risk of bias'),
        (3, 'Probably low risk of bias'),
        (4, 'Definitely low risk of bias'),
        (0, 'Not applicable'))

    SCORE_SYMBOLS = {
        1: "--",
        2: "-",
        3: "+",
        4: "++",
        0: "-",
    }

    SCORE_SHADES = {
        1: "#CC3333",
        2: "#FFCC00",
        3: "#6FFF00",
        4: "#00CC00",
        0: "#FFCC00",
    }

    content_type = models.ForeignKey(ContentType)
    object_id = models.PositiveIntegerField()
    content_object = fields.GenericForeignKey('content_type', 'object_id')
    metric = models.ForeignKey(StudyQualityMetric, related_name='qualities')
    score = models.PositiveSmallIntegerField(choices=STUDY_QUALITY_SCORE_CHOICES, default=4)
    notes = models.TextField(blank=True, default="")
    created = models.DateTimeField(auto_now_add=True)
    last_updated = models.DateTimeField(auto_now=True)

    class Meta:
        ordering = ("content_type", "object_id", "metric")
        verbose_name_plural = "Study Qualities"
        unique_together = (("content_type", "object_id", "metric"), )

    def __unicode__(self):
        return '{}: {}'.format(self.metric, self.score)

    def get_assessment(self):
        return self.content_object.get_assessment()

    def get_absolute_url(self):
        if type(self.content_object) is Study:
            return reverse('study:sqs_detail', args=[str(self.study.pk)])
        else:
            return self.content_object.get_absolute_url()

    def get_edit_url(self):
        return reverse('study:sq_update', args=[self.pk])

    def get_delete_url(self):
        return reverse('study:sq_delete', args=[self.pk])

    @property
    def score_symbol(self):
        return self.SCORE_SYMBOLS[self.score]

    @property
    def score_shade(self):
        return self.SCORE_SHADES[self.score]

    @staticmethod
    def flat_complete_header_row():
        return (
            'sq-domain_id',
            'sq-domain_name',
            'sq-domain_description',
            'sq-metric_id',
            'sq-metric_metric',
            'sq-metric_description',
            'sq-id',
            'sq-notes',
            'sq-score_description',
            'sq-score'
        )

    @staticmethod
    def flat_complete_data_row(ser):
        return (
            ser['metric']['domain']['id'],
            ser['metric']['domain']['name'],
            ser['metric']['domain']['description'],
            ser['metric']['id'],
            ser['metric']['metric'],
            ser['metric']['description'],
            ser['id'],
            cleanHTML(ser['notes']),
            ser['score_description'],
            ser['score']
        )

    @classmethod
    def copy_study_quality(cls, copy_to_assessment, copy_from_assessment):
        # delete existing study quality metrics and domains
        copy_to_assessment\
            .sq_domains.all()\
            .delete()

        # copy domains and metrics to assessment
        for domain in copy_from_assessment.sq_domains.all():
            metrics = list(domain.metrics.all())  # force evaluation
            domain.id = None
            domain.assessment = copy_to_assessment
            domain.save()
            for metric in metrics:
                metric.id = None
                metric.domain = domain
                metric.save()


reversion.register(Study)
reversion.register(StudyQualityDomain)
reversion.register(StudyQualityMetric)
reversion.register(StudyQuality)
>>>>>>> 653066a6
<|MERGE_RESOLUTION|>--- conflicted
+++ resolved
@@ -259,46 +259,45 @@
     def get_crumbs(self):
         return get_crumbs(self, parent=self.assessment)
 
-<<<<<<< HEAD
-    @property
-    def qualities(self):
-        if self.get_active_riskofbiases().count() is 1:
-            return self.get_active_riskofbiases().first().scores.all().prefetch_related('metric', 'metric__domain')
-        else:
-            return self.riskofbiases.filter(conflict_resolution=True, active=True).scores.all().prefetch_related('metric', 'metric__domain')
-
-    def get_conflict_resolution(self):
+    def get_final(self):
         try:
-            return self.riskofbiases.get(conflict_resolution=True, active=True)
+            return self.riskofbiases.get(final=True, active=True)
         except ObjectDoesNotExist:
             return None
         except MultipleObjectsReturned:
             raise ValidationError('Study {} has multiple active risk of bias reviews '
-                'marked as the conflict resolution. there should not be more '
-                'than one active conflict resolution per study.'.format(self.short_citation))
-
-    def get_active_riskofbiases(self, with_conflict=True):
-        if with_conflict:
+                'marked as the final review. there should not be more '
+                'than one active final review per study.'.format(self.short_citation))
+
+    def get_active_riskofbiases(self, with_final=True):
+        if with_final:
             return self.riskofbiases\
                        .filter(active=True)\
-                       .order_by('conflict_resolution', 'last_updated')
+                       .order_by('final', 'last_updated')
         else:
             return self.riskofbiases\
-                       .filter(active=True, conflict_resolution=False)\
+                       .filter(active=True, final=False)\
                        .order_by('last_updated')
 
-    def get_user_rob(self, user, conflict=False):
+    def get_user_rob(self, user, final=False):
         return self.riskofbiases.filter(
             author=user,
-            conflict_resolution=conflict)
-=======
+            final=final)
+
+    @property
+    def qualities(self):
+        return self.riskofbiases.filter(final=True, active=True).first().scores.all().prefetch_related('metric', 'metric__domain')
+
     @classmethod
     def rob_scores(cls, assessment_id):
-        return Study.objects\
-            .filter(assessment_id=assessment_id)\
-            .annotate(models.Sum('qualities__score'))\
-            .values('id', 'short_citation', 'qualities__score__sum')
->>>>>>> 653066a6
+        return Study.objects.filter(assessment_id=assessment_id)\
+            .annotate(final_score=models.Sum(
+                models.Case(
+                    models.When(riskofbiases__active=True,
+                                riskofbiases__final=True,
+                                then='riskofbiases__scores__score'),
+                    default=0)))\
+            .values('id', 'short_citation', 'final_score')
 
 
 class Attachment(models.Model):
@@ -326,214 +325,4 @@
     def get_assessment(self):
         return self.study.assessment
 
-<<<<<<< HEAD
-reversion.register(Study)
-=======
-
-class StudyQualityDomain(models.Model):
-    assessment = models.ForeignKey('assessment.Assessment',
-                                   related_name="sq_domains")
-    name = models.CharField(max_length=128)
-    description = models.TextField(default="")
-    created = models.DateTimeField(auto_now_add=True)
-    last_updated = models.DateTimeField(auto_now=True)
-
-    class Meta:
-        unique_together = ('assessment', 'name')
-        ordering = ('pk', )
-
-    def __unicode__(self):
-        return self.name
-
-    def get_assessment(self):
-        return self.assessment
-
-    @classmethod
-    def build_default(cls, assessment):
-        """
-        Construct default risk of bias domains/metrics for an assessment.
-        The risk-of-bias domains and metrics are those defined by NTP/OHAT
-        protocols for risk-of-bias
-        """
-        fn = os.path.join(settings.PROJECT_PATH, 'study/fixtures/ohat_study_quality_defaults.json')
-        with open(fn, 'r') as f:
-            objects = json.loads(f.read(), object_pairs_hook=collections.OrderedDict)
-
-        for domain in objects["domains"]:
-            d = StudyQualityDomain(assessment=assessment,
-                                   name=domain["name"],
-                                   description=domain["description"])
-            d.save()
-            StudyQualityMetric.build_metrics_for_one_domain(d, domain["metrics"])
-
-
-class StudyQualityMetric(models.Model):
-    domain = models.ForeignKey(StudyQualityDomain,
-                               related_name="metrics")
-    metric = models.CharField(max_length=256)
-    description = models.TextField(blank=True,
-                                   help_text='HTML text describing scoring of this field.')
-    required_animal = models.BooleanField(
-        default=True,
-        verbose_name="Required for bioassay?",
-        help_text="Is this metric required for animal bioassay studies?")
-    required_epi = models.BooleanField(
-        default=True,
-        verbose_name="Required for epidemiology?",
-        help_text="Is this metric required for human epidemiological studies?")
-    created = models.DateTimeField(auto_now_add=True)
-    last_updated = models.DateTimeField(auto_now=True)
-
-    class Meta:
-        ordering = ('domain', 'id')
-
-    def __unicode__(self):
-        return self.metric
-
-    def get_assessment(self):
-        return self.domain.get_assessment()
-
-    @classmethod
-    def get_required_metrics(self, assessment, study):
-        filters = {
-            "domain__in": StudyQualityDomain.objects.filter(assessment=assessment),
-        }
-        if study.study_type == 0:
-            filters["required_animal"] = True
-        elif study.study_type in [1,4]:
-            filters["required_epi"] = True
-        return StudyQualityMetric.objects.filter(**filters)
-
-    @classmethod
-    def build_metrics_for_one_domain(cls, domain, metrics):
-        """
-        Build multiple risk-of-bias metrics given a domain django object and a
-        list of python dictionaries for each metric.
-        """
-        objs = []
-        for metric in metrics:
-            obj = StudyQualityMetric(**metric)
-            obj.domain = domain
-            objs.append(obj)
-        StudyQualityMetric.objects.bulk_create(objs)
-
-
-class StudyQuality(models.Model):
-
-    STUDY_QUALITY_SCORE_CHOICES = (
-        (1, 'Definitely high risk of bias'),
-        (2, 'Probably high risk of bias'),
-        (3, 'Probably low risk of bias'),
-        (4, 'Definitely low risk of bias'),
-        (0, 'Not applicable'))
-
-    SCORE_SYMBOLS = {
-        1: "--",
-        2: "-",
-        3: "+",
-        4: "++",
-        0: "-",
-    }
-
-    SCORE_SHADES = {
-        1: "#CC3333",
-        2: "#FFCC00",
-        3: "#6FFF00",
-        4: "#00CC00",
-        0: "#FFCC00",
-    }
-
-    content_type = models.ForeignKey(ContentType)
-    object_id = models.PositiveIntegerField()
-    content_object = fields.GenericForeignKey('content_type', 'object_id')
-    metric = models.ForeignKey(StudyQualityMetric, related_name='qualities')
-    score = models.PositiveSmallIntegerField(choices=STUDY_QUALITY_SCORE_CHOICES, default=4)
-    notes = models.TextField(blank=True, default="")
-    created = models.DateTimeField(auto_now_add=True)
-    last_updated = models.DateTimeField(auto_now=True)
-
-    class Meta:
-        ordering = ("content_type", "object_id", "metric")
-        verbose_name_plural = "Study Qualities"
-        unique_together = (("content_type", "object_id", "metric"), )
-
-    def __unicode__(self):
-        return '{}: {}'.format(self.metric, self.score)
-
-    def get_assessment(self):
-        return self.content_object.get_assessment()
-
-    def get_absolute_url(self):
-        if type(self.content_object) is Study:
-            return reverse('study:sqs_detail', args=[str(self.study.pk)])
-        else:
-            return self.content_object.get_absolute_url()
-
-    def get_edit_url(self):
-        return reverse('study:sq_update', args=[self.pk])
-
-    def get_delete_url(self):
-        return reverse('study:sq_delete', args=[self.pk])
-
-    @property
-    def score_symbol(self):
-        return self.SCORE_SYMBOLS[self.score]
-
-    @property
-    def score_shade(self):
-        return self.SCORE_SHADES[self.score]
-
-    @staticmethod
-    def flat_complete_header_row():
-        return (
-            'sq-domain_id',
-            'sq-domain_name',
-            'sq-domain_description',
-            'sq-metric_id',
-            'sq-metric_metric',
-            'sq-metric_description',
-            'sq-id',
-            'sq-notes',
-            'sq-score_description',
-            'sq-score'
-        )
-
-    @staticmethod
-    def flat_complete_data_row(ser):
-        return (
-            ser['metric']['domain']['id'],
-            ser['metric']['domain']['name'],
-            ser['metric']['domain']['description'],
-            ser['metric']['id'],
-            ser['metric']['metric'],
-            ser['metric']['description'],
-            ser['id'],
-            cleanHTML(ser['notes']),
-            ser['score_description'],
-            ser['score']
-        )
-
-    @classmethod
-    def copy_study_quality(cls, copy_to_assessment, copy_from_assessment):
-        # delete existing study quality metrics and domains
-        copy_to_assessment\
-            .sq_domains.all()\
-            .delete()
-
-        # copy domains and metrics to assessment
-        for domain in copy_from_assessment.sq_domains.all():
-            metrics = list(domain.metrics.all())  # force evaluation
-            domain.id = None
-            domain.assessment = copy_to_assessment
-            domain.save()
-            for metric in metrics:
-                metric.id = None
-                metric.domain = domain
-                metric.save()
-
-
-reversion.register(Study)
-reversion.register(StudyQualityDomain)
-reversion.register(StudyQualityMetric)
-reversion.register(StudyQuality)
->>>>>>> 653066a6
+reversion.register(Study)